# Read the Docs configuration file for Sphinx projects
# See https://docs.readthedocs.io/en/stable/config-file/v2.html for details

version: 2

build:
  os: ubuntu-22.04
  tools:
    python: "3.11"

sphinx:
  configuration: docs/source/conf.py

python:
  install:
<<<<<<< HEAD
    - requirements: docs/source/requirements.txt
=======
    - requirements: docs/source/requirements.txt
    - method: pip
      path: .
      extra_requirements:
        - docs
>>>>>>> 0d5ed08b
<|MERGE_RESOLUTION|>--- conflicted
+++ resolved
@@ -13,12 +13,8 @@
 
 python:
   install:
-<<<<<<< HEAD
-    - requirements: docs/source/requirements.txt
-=======
     - requirements: docs/source/requirements.txt
     - method: pip
       path: .
       extra_requirements:
-        - docs
->>>>>>> 0d5ed08b
+        - docs